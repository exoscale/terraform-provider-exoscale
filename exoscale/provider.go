--- conflicted
+++ resolved
@@ -120,11 +120,8 @@
 
 		DataSourcesMap: map[string]*schema.Resource{
 			"exoscale_compute_template": datasourceComputeTemplate(),
-<<<<<<< HEAD
+			"exoscale_domain":           datasourceDomain(),
 			"exoscale_domain_record":    datasourceDomainRecord(),
-=======
-			"exoscale_domain":           datasourceDomain(),
->>>>>>> e6dad412
 		},
 
 		ResourcesMap: map[string]*schema.Resource{
