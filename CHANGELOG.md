--- conflicted
+++ resolved
@@ -2,17 +2,12 @@
 
 ## Unreleased
 
-<<<<<<< HEAD
-BUG FIXES:
+FEATURES:
+- sks_cluster: enable_kube_proxy parameter #412
+
+BUG FIXES:
+- Fix conflict causing acc tests to fail #422
 - dbaas: Valkey plan scaling fix #423
-=======
-FEATURES:
-
-- sks_cluster: enable_kube_proxy parameter #412
-
-BUG FIXES:
-- Fix conflict causing acc tests to fail #422
->>>>>>> 883fbbf0
 
 ## 0.64.0
 
